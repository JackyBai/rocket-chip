// See LICENSE for license details.

#ifndef MM_EMULATOR_H
#define MM_EMULATOR_H

#include <stdint.h>
#include <cstring>
#include <queue>

<<<<<<< HEAD
void write_masked_data(
    uint8_t *base, uint8_t *data, uint64_t strb, uint64_t size);

void write_masked_data(
    uint8_t *base, uint8_t *data, uint64_t strb, uint64_t size);

=======
>>>>>>> a5cf9f7a
class mm_t
{
 public:
  mm_t() : data(0), size(0) {}

  virtual void init(size_t sz, int word_size, int line_size);

  virtual bool ar_ready() = 0;
  virtual bool aw_ready() = 0;
  virtual bool w_ready() = 0;
  virtual bool b_valid() = 0;
  virtual uint64_t b_resp() = 0;
  virtual uint64_t b_id() = 0;
  virtual bool r_valid() = 0;
  virtual uint64_t r_resp() = 0;
  virtual uint64_t r_id() = 0;
  virtual void *r_data() = 0;
  virtual bool r_last() = 0;

  virtual void tick
  (
    bool ar_valid,
    uint64_t ar_addr,
    uint64_t ar_id,
    uint64_t ar_size,
    uint64_t ar_len,

    bool aw_valid,
    uint64_t aw_addr,
    uint64_t aw_id,
    uint64_t aw_size,
    uint64_t aw_len,

    bool w_valid,
    uint64_t w_strb,
    void *w_data,
    bool w_last,

    bool r_ready,
    bool b_ready
  ) = 0;

  virtual void* get_data() { return data; }
  virtual size_t get_size() { return size; }
  virtual size_t get_word_size() { return word_size; }
  virtual size_t get_line_size() { return line_size; }

  void write(uint64_t addr, uint8_t *data, uint64_t strb, uint64_t size);
  std::vector<char> read(uint64_t addr);

  virtual ~mm_t();

 protected:
  uint8_t* data;
  size_t size;
  int word_size;
  int line_size;
};

struct mm_rresp_t
{
  uint64_t id;
  std::vector<char> data;
  bool last;

  mm_rresp_t(uint64_t id, std::vector<char> data, bool last)
  {
    this->id = id;
    this->data = data;
    this->last = last;
  }

  mm_rresp_t()
  {
    this->id = 0;
    this->last = false;
  }
};

class mm_magic_t : public mm_t
{
 public:
  mm_magic_t() : store_inflight(false) {}

  virtual void init(size_t sz, int word_size, int line_size);

  virtual bool ar_ready() { return true; }
  virtual bool aw_ready() { return !store_inflight; }
  virtual bool w_ready() { return store_inflight; }
  virtual bool b_valid() { return !bresp.empty(); }
  virtual uint64_t b_resp() { return 0; }
  virtual uint64_t b_id() { return b_valid() ? bresp.front() : 0; }
  virtual bool r_valid() { return !rresp.empty(); }
  virtual uint64_t r_resp() { return 0; }
  virtual uint64_t r_id() { return r_valid() ? rresp.front().id: 0; }
  virtual void *r_data() { return r_valid() ? &rresp.front().data[0] : &dummy_data[0]; }
  virtual bool r_last() { return r_valid() ? rresp.front().last : false; }

  virtual void tick
  (
    bool ar_valid,
    uint64_t ar_addr,
    uint64_t ar_id,
    uint64_t ar_size,
    uint64_t ar_len,

    bool aw_valid,
    uint64_t aw_addr,
    uint64_t aw_id,
    uint64_t aw_size,
    uint64_t aw_len,

    bool w_valid,
    uint64_t w_strb,
    void *w_data,
    bool w_last,

    bool r_ready,
    bool b_ready
  );

 protected:
  bool store_inflight;
  uint64_t store_addr;
  uint64_t store_id;
  uint64_t store_size;
  uint64_t store_count;
  std::vector<char> dummy_data;
  std::queue<uint64_t> bresp;

  std::queue<mm_rresp_t> rresp;

  uint64_t cycle;
};

void load_mem(void** mems, const char* fn, int line_size, int nchannels);
#endif<|MERGE_RESOLUTION|>--- conflicted
+++ resolved
@@ -7,15 +7,6 @@
 #include <cstring>
 #include <queue>
 
-<<<<<<< HEAD
-void write_masked_data(
-    uint8_t *base, uint8_t *data, uint64_t strb, uint64_t size);
-
-void write_masked_data(
-    uint8_t *base, uint8_t *data, uint64_t strb, uint64_t size);
-
-=======
->>>>>>> a5cf9f7a
 class mm_t
 {
  public:
