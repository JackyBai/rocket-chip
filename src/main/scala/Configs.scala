// See LICENSE for license details.

package rocketchip

import Chisel._
import junctions._
import uncore._
import rocket._
import rocket.Util._
import zscale._
import groundtest._
import scala.math.max
import DefaultTestSuites._
import cde.{Parameters, Config, Dump, Knob}

class DefaultConfig extends Config (
  topDefinitions = { (pname,site,here) => 
    type PF = PartialFunction[Any,Any]
    def findBy(sname:Any):Any = here[PF](site[Any](sname))(pname)
    def genCsrAddrMap: AddrMap = {
      val deviceTree = AddrMapEntry("devicetree", None, MemSize(1 << 15, AddrMapConsts.R))
      val csrSize = (1 << 12) * (site(XLen) / 8)
      val csrs = (0 until site(NTiles)).map{ i => 
        AddrMapEntry(s"csr$i", None, MemSize(csrSize, AddrMapConsts.RW))
      }
      val scrSize = site(HtifKey).nSCR * (site(XLen) / 8)
      val scr = AddrMapEntry("scr", None, MemSize(scrSize, AddrMapConsts.RW))
      new AddrMap(deviceTree +: csrs :+ scr)
    }
    def makeDeviceTree() = {
      val addrMap = new AddrHashMap(site(GlobalAddrMap), site(MMIOBase))
      val devices = site(GlobalDeviceSet)
      val dt = new DeviceTreeGenerator
      dt.beginNode("")
      dt.addProp("#address-cells", 2)
      dt.addProp("#size-cells", 2)
      dt.addProp("model", "Rocket-Chip")
        dt.beginNode("memory@0")
          dt.addProp("device_type", "memory")
          dt.addReg(0, site(MMIOBase).toLong)
        dt.endNode()
        dt.beginNode("cpus")
          dt.addProp("#address-cells", 2)
          dt.addProp("#size-cells", 2)
          for (i <- 0 until site(NTiles)) {
            val csrs = addrMap(s"conf:csr$i")
            dt.beginNode(s"cpu@${csrs.start.toLong.toHexString}")
              dt.addProp("device_type", "cpu")
              dt.addProp("compatible", "riscv")
              dt.addProp("isa", s"rv${site(XLen)}")
              dt.addReg(csrs.start.toLong)
            dt.endNode()
          }
        dt.endNode()
        val scrs = addrMap("conf:scr")
        dt.beginNode(s"scr@${scrs.start.toLong.toHexString}")
          dt.addProp("device_type", "scr")
          dt.addProp("compatible", "riscv")
          dt.addProp("protection", scrs.prot)
          dt.addReg(scrs.start.toLong, scrs.size.toLong)
        dt.endNode()
        for (dev <- devices.toSeq) {
          val entry = addrMap(s"devices:${dev.name}")
          dt.beginNode(s"${dev.name}@${entry.start}")
            dt.addProp("device_type", s"${dev.dtype}")
            dt.addProp("compatible", "riscv")
            dt.addProp("protection", entry.prot)
            dt.addReg(entry.start.toLong, entry.size.toLong)
          dt.endNode()
        }
      dt.endNode()
      dt.toArray()
    }
    pname match {
      case HtifKey => HtifParameters(
                       width = Dump("HTIF_WIDTH", 16),
                       nSCR = 64,
                       csrDataBits = site(XLen),
                       offsetBits = site(CacheBlockOffsetBits),
                       nCores = site(NTiles))
      //Memory Parameters
      case PAddrBits => 32
      case PgIdxBits => 12
      case PgLevels => if (site(XLen) == 64) 3 /* Sv39 */ else 2 /* Sv32 */
      case PgLevelBits => site(PgIdxBits) - log2Up(site(XLen)/8)
      case VPNBits => site(PgLevels) * site(PgLevelBits)
      case PPNBits => site(PAddrBits) - site(PgIdxBits)
      case VAddrBits => site(VPNBits) + site(PgIdxBits)
      case ASIdBits => 7
      case MIFTagBits => // Bits needed at the L2 agent
                         log2Up(site(NAcquireTransactors)+2) +
                         // Bits added by NASTI interconnect
                         max(log2Up(site(NBanksPerMemoryChannel)),
                            (if (site(UseDma)) 3 else 2))
      case MIFDataBits => 64
      case MIFAddrBits => site(PAddrBits) - site(CacheBlockOffsetBits)
      case MIFDataBeats => site(CacheBlockBytes) * 8 / site(MIFDataBits)
      case NastiKey => {
        Dump("MEM_STRB_BITS", site(MIFDataBits) / 8)
        NastiParameters(
          dataBits = Dump("MEM_DATA_BITS", site(MIFDataBits)),
          addrBits = Dump("MEM_ADDR_BITS", site(PAddrBits)),
          idBits = Dump("MEM_ID_BITS", site(MIFTagBits)))
      }
      //Params used by all caches
      case NSets => findBy(CacheName)
      case NWays => findBy(CacheName)
      case RowBits => findBy(CacheName)
      case NTLBEntries => findBy(CacheName)
      case CacheIdBits => findBy(CacheName)
      case ICacheBufferWays => Knob("L1I_BUFFER_WAYS")
      case "L1I" => {
        case NSets => Knob("L1I_SETS") //64
        case NWays => Knob("L1I_WAYS") //4
        case RowBits => 4*site(CoreInstBits)
        case NTLBEntries => 8
        case CacheIdBits => 0
      }:PF
      case "L1D" => {
        case NSets => Knob("L1D_SETS") //64
        case NWays => Knob("L1D_WAYS") //4
        case RowBits => 2*site(CoreDataBits)
        case NTLBEntries => 8
        case CacheIdBits => 0
      }:PF
      case ECCCode => None
      case Replacer => () => new RandomReplacement(site(NWays))
      case AmoAluOperandBits => site(XLen)
      //L1InstCache
      case BtbKey => BtbParameters()
      //L1DataCache
      case WordBits => site(XLen)
      case StoreDataQueueDepth => 17
      case ReplayQueueDepth => 16
      case NMSHRs => Knob("L1D_MSHRS")
      case LRSCCycles => 32 
      //L2 Memory System Params
      case NAcquireTransactors => 7
      case L2StoreDataQueueDepth => 1
      case L2DirectoryRepresentation => new NullRepresentation(site(NTiles))
      case BuildL2CoherenceManager => (id: Int, p: Parameters) =>
        Module(new L2BroadcastHub()(p.alterPartial({
          case InnerTLId => "L1toL2"
          case OuterTLId => "L2toMC" })))
      //Tile Constants
      case BuildTiles => {
        TestGeneration.addSuites(rv64i.map(_("p")))
        TestGeneration.addSuites((if(site(UseVM)) List("pt","v") else List("pt")).flatMap(env => rv64u.map(_(env))))
        TestGeneration.addSuites(if(site(NTiles) > 1) List(mtBmarks, bmarks) else List(bmarks))
        List.fill(site(NTiles)){ (r: Bool, p: Parameters) =>
          Module(new RocketTile(resetSignal = r)(p.alterPartial({case TLId => "L1toL2"})))
        }
      }
      case BuildRoCC => Nil
      case RoccNMemChannels => site(BuildRoCC).map(_.nMemChannels).foldLeft(0)(_ + _)
      case RoccNCSRs => site(BuildRoCC).map(_.csrs.size).foldLeft(0)(_ + _)
      case UseDma => false
      case UseStreamLoopback => false
      case NDmaTransactors => 3
      case NDmaXacts => site(NDmaTransactors) * site(NTiles)
      case NDmaClients => site(NTiles)
      //Rocket Core Constants
      case FetchWidth => 1
      case RetireWidth => 1
      case UseVM => true
      case UsePerfCounters => true
      case FastLoadWord => true
      case FastLoadByte => false
      case FastMulDiv => true
      case XLen => 64
      case UseFPU => {
        val env = if(site(UseVM)) List("p","pt","v") else List("p","pt")
        if(site(FDivSqrt)) TestGeneration.addSuites(env.map(rv64uf))
        else TestGeneration.addSuites(env.map(rv64ufNoDiv))
        true
      }
      case FDivSqrt => true
      case SFMALatency => 2
      case DFMALatency => 3
      case CoreInstBits => 32
      case CoreDataBits => site(XLen)
      case NCustomMRWCSRs => 0
      case MtvecInit => BigInt(0x100)
      //Uncore Paramters
      case RTCPeriod => 100 // gives 10 MHz RTC assuming 1 GHz uncore clock
      case LNEndpoints => site(TLKey(site(TLId))).nManagers + site(TLKey(site(TLId))).nClients
      case LNHeaderBits => log2Ceil(site(TLKey(site(TLId))).nManagers) +
                             log2Up(site(TLKey(site(TLId))).nClients)
      case TLKey("L1toL2") => 
        TileLinkParameters(
          coherencePolicy = new MESICoherence(site(L2DirectoryRepresentation)),
          nManagers = site(NBanksPerMemoryChannel)*site(NMemoryChannels) + 1,
          nCachingClients = site(NTiles),
          nCachelessClients = (if (site(UseDma)) 2 else 1) +
                              site(NTiles) *
                                (1 + (if(site(BuildRoCC).isEmpty) 0
                                      else site(RoccNMemChannels))),
          maxClientXacts = max(site(NMSHRs) + 1,
                               max(if (site(BuildRoCC).isEmpty) 1 else site(RoccMaxTaggedMemXacts),
                                   if (site(UseDma)) 4 else 1)),
          maxClientsPerPort = max(if (site(BuildRoCC).isEmpty) 1 else 2,
                                  if (site(UseDma)) site(NDmaTransactors) + 1 else 1),
          maxManagerXacts = site(NAcquireTransactors) + 2,
          dataBits = site(CacheBlockBytes)*8)
      case TLKey("L2toMC") => 
        TileLinkParameters(
          coherencePolicy = new MEICoherence(new NullRepresentation(site(NBanksPerMemoryChannel))),
          nManagers = 1,
          nCachingClients = site(NBanksPerMemoryChannel),
          nCachelessClients = 0,
          maxClientXacts = 1,
          maxClientsPerPort = site(NAcquireTransactors) + 2,
          maxManagerXacts = 1,
          dataBits = site(CacheBlockBytes)*8)
      case TLKey("Outermost") => site(TLKey("L2toMC")).copy(dataBeats = site(MIFDataBeats))
      case NTiles => Knob("NTILES")
      case NMemoryChannels => Dump("N_MEM_CHANNELS", 1)
      case NBanksPerMemoryChannel => Knob("NBANKS_PER_MEM_CHANNEL")
      case NOutstandingMemReqsPerChannel => site(NBanksPerMemoryChannel)*(site(NAcquireTransactors)+2)
      case BankIdLSB => 0
      case CacheBlockBytes => Dump("CACHE_BLOCK_BYTES", 64)
      case CacheBlockOffsetBits => log2Up(here(CacheBlockBytes))
      case UseBackupMemoryPort => true
<<<<<<< HEAD
      // DRAM Counters
      case BuildDRAMCounters => None
      case BankNumBits => 3
      case BankBitOffset => 0
      case RowNumBits => 14
      case RowBitOffset => 11 
=======
      case MMIOBase => Dump("MEM_SIZE", BigInt(1L << 30)) // 1 GB
      case DeviceTree => makeDeviceTree()
      case GlobalAddrMap => {
        AddrMap(
          AddrMapEntry("conf", None,
            MemSubmap(BigInt(1L << 30), genCsrAddrMap)),
          AddrMapEntry("devices", None,
            MemSubmap(BigInt(1L << 31), site(GlobalDeviceSet).getAddrMap)))
      }
      case GlobalDeviceSet => {
        val devset = new DeviceSet
        if (site(UseStreamLoopback)) {
          devset.addDevice("loopback", site(StreamLoopbackWidth) / 8, "stream")
        }
        if (site(UseDma)) {
          devset.addDevice("dma", site(CacheBlockBytes), "dma")
        }
        devset
      }
>>>>>>> 581dd6e9
  }},
  knobValues = {
    case "NTILES" => 1
    case "NBANKS_PER_MEM_CHANNEL" => 1
    case "L1D_MSHRS" => 2
    case "L1D_SETS" => 64
    case "L1D_WAYS" => 4
    case "L1I_SETS" => 64
    case "L1I_WAYS" => 4
    case "L1I_BUFFER_WAYS" => false
  }
)
class DefaultVLSIConfig extends DefaultConfig
class DefaultCPPConfig extends DefaultConfig

class With2Cores extends Config(knobValues = { case "NTILES" => 2 })
class With4Cores extends Config(knobValues = { case "NTILES" => 4 })
class With8Cores extends Config(knobValues = { case "NTILES" => 8 })

class With2BanksPerMemChannel extends Config(knobValues = { case "NBANKS_PER_MEM_CHANNEL" => 2 })
class With4BanksPerMemChannel extends Config(knobValues = { case "NBANKS_PER_MEM_CHANNEL" => 4 })
class With8BanksPerMemChannel extends Config(knobValues = { case "NBANKS_PER_MEM_CHANNEL" => 8 })

class With2MemoryChannels extends Config(
  (pname,site,here) => pname match {
    case NMemoryChannels => Dump("N_MEM_CHANNELS", 2)
  }
)
class With4MemoryChannels extends Config(
  (pname,site,here) => pname match {
    case NMemoryChannels => Dump("N_MEM_CHANNELS", 4)
  }
)

class WithL2Cache extends Config(
  (pname,site,here) => pname match {
    case "L2_CAPACITY_IN_KB" => Knob("L2_CAPACITY_IN_KB")
    case "L2Bank" => {
      case NSets => (((here[Int]("L2_CAPACITY_IN_KB")*1024) /
                        site(CacheBlockBytes)) /
                          (site(NBanksPerMemoryChannel)*site(NMemoryChannels))) /
                            site(NWays)
      case NWays => Knob("L2_WAYS")
      case RowBits => site(TLKey(site(TLId))).dataBitsPerBeat
      case CacheIdBits => log2Ceil(site(NMemoryChannels) * site(NBanksPerMemoryChannel))
    }: PartialFunction[Any,Any] 
    case NAcquireTransactors => 2
    case NSecondaryMisses => 4
    case L2DirectoryRepresentation => new FullRepresentation(site(NTiles))
    case BuildL2CoherenceManager => (id: Int, p: Parameters) =>
      Module(new L2HellaCacheBank()(p.alterPartial({
        case CacheId => id
        case CacheName => "L2Bank"
        case InnerTLId => "L1toL2"
        case OuterTLId => "L2toMC"})))
    case L2Replacer => () => new SeqRandom(site(NWays))
  },
  knobValues = { case "L2_WAYS" => 8; case "L2_CAPACITY_IN_KB" => 2048 }
)

class WithPLRU extends Config(
  (pname, site, here) => pname match {
    case L2Replacer => () => new SeqPLRU(site(NSets), site(NWays))
  })

class WithL2Capacity2048 extends Config(knobValues = { case "L2_CAPACITY_IN_KB" => 2048 })
class WithL2Capacity1024 extends Config(knobValues = { case "L2_CAPACITY_IN_KB" => 1024 })
class WithL2Capacity512 extends Config(knobValues = { case "L2_CAPACITY_IN_KB" => 512 })
class WithL2Capacity256 extends Config(knobValues = { case "L2_CAPACITY_IN_KB" => 256 })
class WithL2Capacity128 extends Config(knobValues = { case "L2_CAPACITY_IN_KB" => 128 })
class WithL2Capacity64 extends Config(knobValues = { case "L2_CAPACITY_IN_KB" => 64 })

class With1L2Ways extends Config(knobValues = { case "L2_WAYS" => 1 })
class With2L2Ways extends Config(knobValues = { case "L2_WAYS" => 2 })
class With4L2Ways extends Config(knobValues = { case "L2_WAYS" => 4 })

class DefaultL2Config extends Config(new WithL2Cache ++ new DefaultConfig)
class DefaultL2VLSIConfig extends Config(new WithL2Cache ++ new DefaultVLSIConfig)
class DefaultL2CPPConfig extends Config(new WithL2Cache ++ new DefaultCPPConfig)
class DefaultL2FPGAConfig extends Config(new WithL2Capacity64 ++ new WithL2Cache ++ new DefaultFPGAConfig)

class PLRUL2Config extends Config(new WithPLRU ++ new DefaultL2Config)

class WithZscale extends Config(
  (pname,site,here) => pname match {
    case XLen => 32
    case UseFPU => false
    case BuildZscale => {
      TestGeneration.addSuites(List(rv32ui("p"), rv32um("p")))
      TestGeneration.addSuites(List(zscaleBmarks))
      (r: Bool, p: Parameters) => Module(new Zscale(r)(p))
    }
    case BootROMCapacity => Dump("BOOT_CAPACITY", 16*1024)
    case DRAMCapacity => Dump("DRAM_CAPACITY", 64*1024*1024)
  }
)

class ZscaleConfig extends Config(new WithZscale ++ new DefaultConfig)

class FPGAConfig extends Config (
  (pname,site,here) => pname match {
    case NAcquireTransactors => 4
    case UseBackupMemoryPort => false
  }
)

class DefaultFPGAConfig extends Config(new FPGAConfig ++ new DefaultConfig)

class SmallConfig extends Config (
    topDefinitions = { (pname,site,here) => pname match {
      case UseFPU => false
      case FastMulDiv => false
      case NTLBEntries => 4
      case BtbKey => BtbParameters(nEntries = 8)
    }},
  knobValues = {
    case "L1D_SETS" => 64
    case "L1D_WAYS" => 2
    case "L1I_SETS" => 64
    case "L1I_WAYS" => 2
  }
)

class DefaultFPGASmallConfig extends Config(new SmallConfig ++ new DefaultFPGAConfig)

class ExampleSmallConfig extends Config(new SmallConfig ++ new DefaultConfig)

class DualBankConfig extends Config(new With2BanksPerMemChannel ++ new DefaultConfig)
class DualBankL2Config extends Config(
  new With2BanksPerMemChannel ++ new WithL2Cache ++ new DefaultConfig)

class DualChannelConfig extends Config(new With2MemoryChannels ++ new DefaultConfig)
class DualChannelL2Config extends Config(
  new With2MemoryChannels ++ new WithL2Cache ++ new DefaultConfig)

class DualChannelDualBankConfig extends Config(
  new With2MemoryChannels ++ new With2BanksPerMemChannel ++ new DefaultConfig)
class DualChannelDualBankL2Config extends Config(
  new With2MemoryChannels ++ new With2BanksPerMemChannel ++
  new WithL2Cache ++ new DefaultConfig)

class WithRoccExample extends Config(
  (pname, site, here) => pname match {
    case BuildRoCC => Seq(
      RoccParameters(
        opcodes = OpcodeSet.custom0,
        generator = (p: Parameters) => Module(new AccumulatorExample()(p))),
      RoccParameters(
        opcodes = OpcodeSet.custom1,
        generator = (p: Parameters) => Module(new TranslatorExample()(p))),
      RoccParameters(
        opcodes = OpcodeSet.custom2,
        generator = (p: Parameters) => Module(new CharacterCountExample()(p))))

    case RoccMaxTaggedMemXacts => 1
  })

class RoccExampleConfig extends Config(new WithRoccExample ++ new DefaultConfig)

class WithDmaController extends Config(
  (pname, site, here) => pname match {
    case UseDma => true
    case BuildRoCC => Seq(
        RoccParameters(
          opcodes = OpcodeSet.custom2,
          generator = (p: Parameters) => Module(new DmaController()(p)),
          csrs = Seq.range(
            DmaCtrlRegNumbers.CSR_BASE,
            DmaCtrlRegNumbers.CSR_END)))
    case RoccMaxTaggedMemXacts => 1
  })

class WithStreamLoopback extends Config(
  (pname, site, here) => pname match {
    case UseStreamLoopback => true
    case StreamLoopbackSize => 128
    case StreamLoopbackWidth => 64
  })

class DmaControllerConfig extends Config(new WithDmaController ++ new WithStreamLoopback ++ new DefaultL2Config)
class DualCoreDmaControllerConfig extends Config(new With2Cores ++ new DmaControllerConfig)
class DmaControllerFPGAConfig extends Config(new WithDmaController ++ new WithStreamLoopback ++ new DefaultFPGAConfig)

class SmallL2Config extends Config(
  new With2MemoryChannels ++ new With4BanksPerMemChannel ++
  new WithL2Capacity256 ++ new DefaultL2Config)

class SingleChannelBenchmarkConfig extends Config(new WithL2Capacity256 ++ new DefaultL2Config)
class DualChannelBenchmarkConfig extends Config(new With2MemoryChannels ++ new SingleChannelBenchmarkConfig)
class QuadChannelBenchmarkConfig extends Config(new With4MemoryChannels ++ new SingleChannelBenchmarkConfig)<|MERGE_RESOLUTION|>--- conflicted
+++ resolved
@@ -221,14 +221,6 @@
       case CacheBlockBytes => Dump("CACHE_BLOCK_BYTES", 64)
       case CacheBlockOffsetBits => log2Up(here(CacheBlockBytes))
       case UseBackupMemoryPort => true
-<<<<<<< HEAD
-      // DRAM Counters
-      case BuildDRAMCounters => None
-      case BankNumBits => 3
-      case BankBitOffset => 0
-      case RowNumBits => 14
-      case RowBitOffset => 11 
-=======
       case MMIOBase => Dump("MEM_SIZE", BigInt(1L << 30)) // 1 GB
       case DeviceTree => makeDeviceTree()
       case GlobalAddrMap => {
@@ -248,7 +240,12 @@
         }
         devset
       }
->>>>>>> 581dd6e9
+      // DRAM Counters
+      case UseDRAMCounters => false
+      case BankNumBits => 3
+      case BankBitOffset => 0
+      case RowNumBits => 14
+      case RowBitOffset => 11 
   }},
   knobValues = {
     case "NTILES" => 1
