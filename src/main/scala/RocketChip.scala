--- conflicted
+++ resolved
@@ -211,24 +211,6 @@
             }
 
   implicit val ln = LogicalNetworkConfiguration(log2Up(NTILES)+1, NBANKS, NTILES+1)
-<<<<<<< HEAD
-  implicit val tl = TileLinkConfiguration(co, ln, log2Up(NL2_REL_XACTS+NL2_ACQ_XACTS), 2*log2Up(NMSHRS*NTILES+1), MEM_DATA_BITS)
-  implicit val l2 = L2CoherenceAgentConfiguration(tl, NL2_REL_XACTS, NL2_ACQ_XACTS)
-  implicit val uc = UncoreConfiguration(l2, tl, NTILES, NBANKS, bankIdLsb = 5, nSCR = 64)
-
-  val isize = RangeParam("i",7,7,9)
-  val ic = ICacheConfig(math.pow(2, isize.getValue).toInt, 2, ntlb = 8, nbtb = 38)
-
-  val dsize = RangeParam("d",7,7,9)
-  val dc = DCacheConfig(math.pow(2, dsize.getValue).toInt, 4, ntlb = 8, nmshr = NMSHRS, nrpq = 16, nsdq = 17, states = co.nClientStates)
-  //val dc = DCacheConfig(128, 4, ntlb = 8, nmshr = NMSHRS, nrpq = 16, nsdq = 17, states = co.nClientStates)
-
-  val vic = ICacheConfig(128, 1)
-  val hc = hwacha.HwachaConfiguration(vic, dc, 8, 256, ndtlb = 8, nptlb = 2)
-  val rc = RocketConfiguration(tl, ic, dc,
-                               fpu = HAS_FPU
-                               //,rocc = (c: RocketConfiguration) => (new hwacha.Hwacha(hc, c))
-=======
   implicit val as = AddressSpaceConfiguration(PADDR_BITS, VADDR_BITS, PGIDX_BITS, ASID_BITS, PERM_BITS)
   implicit val tl = TileLinkConfiguration(co = co, ln = ln, 
                                           addrBits = as.paddrBits-OFFSET_BITS, 
@@ -252,7 +234,6 @@
   val fpu = if (HAS_FPU) Some(FPUConfig(sfmaLatency = 2, dfmaLatency = 3)) else None
   val rc = RocketConfiguration(tl, as, ic, dc, fpu
   //                             rocc = (c: RocketConfiguration) => (new hwacha.Hwacha(hc, c))
->>>>>>> 434da222
                               )
 
   val io = new VLSITopIO(HTIF_WIDTH)
